#!/usr/bin/env python
# -*- coding: utf-8 -*-

"""
Copyright (c) 2006-2015 sqlmap developers (http://sqlmap.org/)
See the file 'doc/COPYING' for copying permission
"""

import logging
import os
import re
import shlex
import sqlite3
import sys
import tempfile
import time
import urllib2

from lib.core.common import dataToStdout
from lib.core.common import getSafeExString
from lib.core.common import unArrayizeValue
from lib.core.convert import base64pickle
from lib.core.convert import hexencode
from lib.core.convert import dejsonize
from lib.core.convert import jsonize
from lib.core.data import conf
from lib.core.data import kb
from lib.core.data import paths
from lib.core.data import logger
from lib.core.datatype import AttribDict
from lib.core.defaults import _defaults
from lib.core.enums import CONTENT_STATUS
from lib.core.enums import PART_RUN_CONTENT_TYPES
from lib.core.exception import SqlmapConnectionException
from lib.core.log import LOGGER_HANDLER
from lib.core.optiondict import optDict
from lib.core.settings import IS_WIN
from lib.core.subprocessng import Popen
from lib.parse.cmdline import cmdLineParser
from thirdparty.bottle.bottle import error as return_error
from thirdparty.bottle.bottle import get
from thirdparty.bottle.bottle import hook
from thirdparty.bottle.bottle import post
from thirdparty.bottle.bottle import request
from thirdparty.bottle.bottle import response
from thirdparty.bottle.bottle import run

RESTAPI_SERVER_HOST = "127.0.0.1"
RESTAPI_SERVER_PORT = 8775


# global settings
class DataStore(object):
    admin_id = ""
    current_db = None
    tasks = dict()


# API objects
class Database(object):
    filepath = None

    def __init__(self, database=None):
        self.database = self.filepath if database is None else database
        self.connection = None
        self.cursor = None

    def connect(self, who="server"):
        self.connection = sqlite3.connect(self.database, timeout=3, isolation_level=None)
        self.cursor = self.connection.cursor()
        logger.debug("REST-JSON API %s connected to IPC database" % who)

    def disconnect(self):
        if self.cursor:
            self.cursor.close()

        if self.connection:
            self.connection.close()

    def commit(self):
        self.connection.commit()

    def execute(self, statement, arguments=None):
        while True:
            try:
                if arguments:
                    self.cursor.execute(statement, arguments)
                else:
                    self.cursor.execute(statement)
            except sqlite3.OperationalError, ex:
                if not "locked" in getSafeExString(ex):
                    raise
            else:
                break

        if statement.lstrip().upper().startswith("SELECT"):
            return self.cursor.fetchall()

    def init(self):
        self.execute("CREATE TABLE logs("
                  "id INTEGER PRIMARY KEY AUTOINCREMENT, "
                  "taskid INTEGER, time TEXT, "
                  "level TEXT, message TEXT"
                  ")")

        self.execute("CREATE TABLE data("
                  "id INTEGER PRIMARY KEY AUTOINCREMENT, "
                  "taskid INTEGER, status INTEGER, "
                  "content_type INTEGER, value TEXT"
                  ")")

        self.execute("CREATE TABLE errors("
                    "id INTEGER PRIMARY KEY AUTOINCREMENT, "
                    "taskid INTEGER, error TEXT"
                    ")")


class Task(object):
    def __init__(self, taskid, remote_addr):
        self.remote_addr = remote_addr
        self.process = None
        self.output_directory = None
        self.options = None
        self._original_options = None
        self.initialize_options(taskid)

    def initialize_options(self, taskid):
        datatype = {"boolean": False, "string": None, "integer": None, "float": None}
        self.options = AttribDict()

        for _ in optDict:
            for name, type_ in optDict[_].items():
                type_ = unArrayizeValue(type_)
                self.options[name] = _defaults.get(name, datatype[type_])

        # Let sqlmap engine knows it is getting called by the API,
        # the task ID and the file path of the IPC database
        self.options.api = True
        self.options.taskid = taskid
        self.options.database = Database.filepath

        # Enforce batch mode and disable coloring and ETA
        self.options.batch = True
        self.options.disableColoring = True
        self.options.eta = False

        self._original_options = AttribDict(self.options)

    def set_option(self, option, value):
        self.options[option] = value

    def get_option(self, option):
        return self.options[option]

    def get_options(self):
        return self.options

    def reset_options(self):
        self.options = AttribDict(self._original_options)

    def engine_start(self):
        if os.path.exists("sqlmap.py"):
            self.process = Popen(["python", "sqlmap.py", "--pickled-options", base64pickle(self.options)], shell=False, close_fds=not IS_WIN)
        else:
            self.process = Popen(["sqlmap", "--pickled-options", base64pickle(self.options)], shell=False, close_fds=not IS_WIN)

    def engine_stop(self):
        if self.process:
            self.process.terminate()
            return self.process.wait()
        else:
            return None

    def engine_process(self):
        return self.process

    def engine_kill(self):
        if self.process:
            self.process.kill()
            return self.process.wait()
        else:
            return None

    def engine_get_id(self):
        if self.process:
            return self.process.pid
        else:
            return None

    def engine_get_returncode(self):
        if self.process:
            self.process.poll()
            return self.process.returncode
        else:
            return None

    def engine_has_terminated(self):
        return isinstance(self.engine_get_returncode(), int)


# Wrapper functions for sqlmap engine
class StdDbOut(object):
    def __init__(self, taskid, messagetype="stdout"):
        # Overwrite system standard output and standard error to write
        # to an IPC database
        self.messagetype = messagetype
        self.taskid = taskid

        if self.messagetype == "stdout":
            sys.stdout = self
        else:
            sys.stderr = self

    def write(self, value, status=CONTENT_STATUS.IN_PROGRESS, content_type=None):
        if self.messagetype == "stdout":
            if content_type is None:
                if kb.partRun is not None:
                    content_type = PART_RUN_CONTENT_TYPES.get(kb.partRun)
                else:
                    # Ignore all non-relevant messages
                    return

            output = conf.database_cursor.execute(
                "SELECT id, status, value FROM data WHERE taskid = ? AND content_type = ?",
                (self.taskid, content_type))

            # Delete partial output from IPC database if we have got a complete output
            if status == CONTENT_STATUS.COMPLETE:
                if len(output) > 0:
                    for index in xrange(len(output)):
                        conf.database_cursor.execute("DELETE FROM data WHERE id = ?",
                                                     (output[index][0],))

                conf.database_cursor.execute("INSERT INTO data VALUES(NULL, ?, ?, ?, ?)",
                                             (self.taskid, status, content_type, jsonize(value)))
                if kb.partRun:
                    kb.partRun = None

            elif status == CONTENT_STATUS.IN_PROGRESS:
                if len(output) == 0:
                    conf.database_cursor.execute("INSERT INTO data VALUES(NULL, ?, ?, ?, ?)",
                                                 (self.taskid, status, content_type,
                                                  jsonize(value)))
                else:
                    new_value = "%s%s" % (dejsonize(output[0][2]), value)
                    conf.database_cursor.execute("UPDATE data SET value = ? WHERE id = ?",
                                                 (jsonize(new_value), output[0][0]))
        else:
            conf.database_cursor.execute("INSERT INTO errors VALUES(NULL, ?, ?)",
                                         (self.taskid, str(value) if value else ""))

    def flush(self):
        pass

    def close(self):
        pass

    def seek(self):
        pass


class LogRecorder(logging.StreamHandler):
    def emit(self, record):
        """
        Record emitted events to IPC database for asynchronous I/O
        communication with the parent process
        """
        conf.database_cursor.execute("INSERT INTO logs VALUES(NULL, ?, ?, ?, ?)",
                                     (conf.taskid, time.strftime("%X"), record.levelname,
                                      record.msg % record.args if record.args else record.msg))


def setRestAPILog():
    if hasattr(conf, "api"):
        try:
            conf.database_cursor = Database(conf.database)
            conf.database_cursor.connect("client")
        except sqlite3.OperationalError, ex:
            raise SqlmapConnectionException, "%s ('%s')" % (ex, conf.database)

        # Set a logging handler that writes log messages to a IPC database
        logger.removeHandler(LOGGER_HANDLER)
        LOGGER_RECORDER = LogRecorder()
        logger.addHandler(LOGGER_RECORDER)


# Generic functions
def is_admin(taskid):
    return DataStore.admin_id == taskid


@hook("after_request")
def security_headers(json_header=True):
    """
    Set some headers across all HTTP responses
    """
    response.headers["Server"] = "Server"
    response.headers["X-Content-Type-Options"] = "nosniff"
    response.headers["X-Frame-Options"] = "DENY"
    response.headers["X-XSS-Protection"] = "1; mode=block"
    response.headers["Pragma"] = "no-cache"
    response.headers["Cache-Control"] = "no-cache"
    response.headers["Expires"] = "0"
    if json_header:
        response.content_type = "application/json; charset=UTF-8"

##############################
# HTTP Status Code functions #
##############################


@return_error(401)  # Access Denied
def error401(error=None):
    security_headers(False)
    return "Access denied"


@return_error(404)  # Not Found
def error404(error=None):
    security_headers(False)
    return "Nothing here"


@return_error(405)  # Method Not Allowed (e.g. when requesting a POST method via GET)
def error405(error=None):
    security_headers(False)
    return "Method not allowed"


@return_error(500)  # Internal Server Error
def error500(error=None):
    security_headers(False)
    return "Internal server error"

#############################
# Task management functions #
#############################


# Users' methods
@get("/task/new")
def task_new():
    """
    Create new task ID
    """
    taskid = hexencode(os.urandom(8))
    remote_addr = request.remote_addr

    DataStore.tasks[taskid] = Task(taskid, remote_addr)

    logger.debug("Created new task: '%s'" % taskid)
    return jsonize({"success": True, "taskid": taskid})


@get("/task/<taskid>/delete")
def task_delete(taskid):
    """
    Delete own task ID
    """
    if taskid in DataStore.tasks:
        DataStore.tasks.pop(taskid)

        logger.debug("[%s] Deleted task" % taskid)
        return jsonize({"success": True})
    else:
        logger.warning("[%s] Invalid task ID provided to task_delete()" % taskid)
        return jsonize({"success": False, "message": "Invalid task ID"})

###################
# Admin functions #
###################


@get("/admin/list")
@get("/admin/<taskid>/list")
def task_list(taskid=None):
    """
    List task pull
    """
<<<<<<< HEAD
    logger.debug("[%s] Listed task pool")
    if taskid is not None:
        tasks = list(DataStore.tasks)
    else:
        tasks = {x: dejsonize(scan_status(x))['status']
                 for x in list(DataStore.tasks)}
    return jsonize({"success": True, "tasks": tasks, "tasks_num": len(tasks)})
=======
    if is_admin(taskid):
        tasks = list(DataStore.tasks)
    else:
        tasks = []
        for key in DataStore.tasks:
            if DataStore.tasks[key].remote_addr == request.remote_addr:
                tasks.append(key)
>>>>>>> c59ead36

    logger.debug("[%s] Listed task pool (%s)" % (taskid, "admin" if is_admin(taskid) else request.remote_addr))
    return jsonize({"success": True, "tasks": tasks, "tasks_num": len(tasks)})

@get("/admin/<taskid>/flush")
def task_flush(taskid):
    """
    Flush task spool (delete all tasks)
    """
    if is_admin(taskid):
        DataStore.tasks = dict()
    else:
        for key in list(DataStore.tasks):
            if DataStore.tasks[key].remote_addr == request.remote_addr:
                del DataStore.tasks[key]

    logger.debug("[%s] Flushed task pool (%s)" % (taskid, "admin" if is_admin(taskid) else request.remote_addr))
    return jsonize({"success": True})

##################################
# sqlmap core interact functions #
##################################


# Handle task's options
@get("/option/<taskid>/list")
def option_list(taskid):
    """
    List options for a certain task ID
    """
    if taskid not in DataStore.tasks:
        logger.warning("[%s] Invalid task ID provided to option_list()" % taskid)
        return jsonize({"success": False, "message": "Invalid task ID"})

    logger.debug("[%s] Listed task options" % taskid)
    return jsonize({"success": True, "options": DataStore.tasks[taskid].get_options()})


@post("/option/<taskid>/get")
def option_get(taskid):
    """
    Get the value of an option (command line switch) for a certain task ID
    """
    if taskid not in DataStore.tasks:
        logger.warning("[%s] Invalid task ID provided to option_get()" % taskid)
        return jsonize({"success": False, "message": "Invalid task ID"})

    option = request.json.get("option", "")

    if option in DataStore.tasks[taskid].options:
        logger.debug("[%s] Retrieved value for option %s" % (taskid, option))
        return jsonize({"success": True, option: DataStore.tasks[taskid].get_option(option)})
    else:
        logger.debug("[%s] Requested value for unknown option %s" % (taskid, option))
        return jsonize({"success": False, "message": "Unknown option", option: "not set"})


@post("/option/<taskid>/set")
def option_set(taskid):
    """
    Set an option (command line switch) for a certain task ID
    """
    if taskid not in DataStore.tasks:
        logger.warning("[%s] Invalid task ID provided to option_set()" % taskid)
        return jsonize({"success": False, "message": "Invalid task ID"})

    for option, value in request.json.items():
        DataStore.tasks[taskid].set_option(option, value)

    logger.debug("[%s] Requested to set options" % taskid)
    return jsonize({"success": True})


# Handle scans
@post("/scan/<taskid>/start")
def scan_start(taskid):
    """
    Launch a scan
    """
    if taskid not in DataStore.tasks:
        logger.warning("[%s] Invalid task ID provided to scan_start()" % taskid)
        return jsonize({"success": False, "message": "Invalid task ID"})

    # Initialize sqlmap engine's options with user's provided options, if any
    for option, value in request.json.items():
        DataStore.tasks[taskid].set_option(option, value)

    # Launch sqlmap engine in a separate process
    DataStore.tasks[taskid].engine_start()

    logger.debug("[%s] Started scan" % taskid)
    return jsonize({"success": True, "engineid": DataStore.tasks[taskid].engine_get_id()})


@get("/scan/<taskid>/stop")
def scan_stop(taskid):
    """
    Stop a scan
    """
    if (taskid not in DataStore.tasks or
            DataStore.tasks[taskid].engine_process() is None or
            DataStore.tasks[taskid].engine_has_terminated()):
        logger.warning("[%s] Invalid task ID provided to scan_stop()" % taskid)
        return jsonize({"success": False, "message": "Invalid task ID"})

    DataStore.tasks[taskid].engine_stop()

    logger.debug("[%s] Stopped scan" % taskid)
    return jsonize({"success": True})


@get("/scan/<taskid>/kill")
def scan_kill(taskid):
    """
    Kill a scan
    """
    if (taskid not in DataStore.tasks or
            DataStore.tasks[taskid].engine_process() is None or
            DataStore.tasks[taskid].engine_has_terminated()):
        logger.warning("[%s] Invalid task ID provided to scan_kill()" % taskid)
        return jsonize({"success": False, "message": "Invalid task ID"})

    DataStore.tasks[taskid].engine_kill()

    logger.debug("[%s] Killed scan" % taskid)
    return jsonize({"success": True})


@get("/scan/<taskid>/status")
def scan_status(taskid):
    """
    Returns status of a scan
    """
    if taskid not in DataStore.tasks:
        logger.warning("[%s] Invalid task ID provided to scan_status()" % taskid)
        return jsonize({"success": False, "message": "Invalid task ID"})

    if DataStore.tasks[taskid].engine_process() is None:
        status = "not running"
    else:
        status = "terminated" if DataStore.tasks[taskid].engine_has_terminated() is True else "running"

    logger.debug("[%s] Retrieved scan status" % taskid)
    return jsonize({
        "success": True,
        "status": status,
        "returncode": DataStore.tasks[taskid].engine_get_returncode()
    })


@get("/scan/<taskid>/data")
def scan_data(taskid):
    """
    Retrieve the data of a scan
    """
    json_data_message = list()
    json_errors_message = list()

    if taskid not in DataStore.tasks:
        logger.warning("[%s] Invalid task ID provided to scan_data()" % taskid)
        return jsonize({"success": False, "message": "Invalid task ID"})

    # Read all data from the IPC database for the taskid
    for status, content_type, value in DataStore.current_db.execute(
            "SELECT status, content_type, value FROM data WHERE taskid = ? ORDER BY id ASC",
            (taskid,)):
        json_data_message.append(
            {"status": status, "type": content_type, "value": dejsonize(value)})

    # Read all error messages from the IPC database
    for error in DataStore.current_db.execute(
            "SELECT error FROM errors WHERE taskid = ? ORDER BY id ASC",
            (taskid,)):
        json_errors_message.append(error)

    logger.debug("[%s] Retrieved scan data and error messages" % taskid)
    return jsonize({"success": True, "data": json_data_message, "error": json_errors_message})


# Functions to handle scans' logs
@get("/scan/<taskid>/log/<start>/<end>")
def scan_log_limited(taskid, start, end):
    """
    Retrieve a subset of log messages
    """
    json_log_messages = list()

    if taskid not in DataStore.tasks:
        logger.warning("[%s] Invalid task ID provided to scan_log_limited()" % taskid)
        return jsonize({"success": False, "message": "Invalid task ID"})

    if not start.isdigit() or not end.isdigit() or end < start:
        logger.warning("[%s] Invalid start or end value provided to scan_log_limited()" % taskid)
        return jsonize({"success": False, "message": "Invalid start or end value, must be digits"})

    start = max(1, int(start))
    end = max(1, int(end))

    # Read a subset of log messages from the IPC database
    for time_, level, message in DataStore.current_db.execute(
            ("SELECT time, level, message FROM logs WHERE "
             "taskid = ? AND id >= ? AND id <= ? ORDER BY id ASC"),
            (taskid, start, end)):
        json_log_messages.append({"time": time_, "level": level, "message": message})

    logger.debug("[%s] Retrieved scan log messages subset" % taskid)
    return jsonize({"success": True, "log": json_log_messages})


@get("/scan/<taskid>/log")
def scan_log(taskid):
    """
    Retrieve the log messages
    """
    json_log_messages = list()

    if taskid not in DataStore.tasks:
        logger.warning("[%s] Invalid task ID provided to scan_log()" % taskid)
        return jsonize({"success": False, "message": "Invalid task ID"})

    # Read all log messages from the IPC database
    for time_, level, message in DataStore.current_db.execute(
            "SELECT time, level, message FROM logs WHERE taskid = ? ORDER BY id ASC", (taskid,)):
        json_log_messages.append({"time": time_, "level": level, "message": message})

    logger.debug("[%s] Retrieved scan log messages" % taskid)
    return jsonize({"success": True, "log": json_log_messages})


# Function to handle files inside the output directory
@get("/download/<taskid>/<target>/<filename:path>")
def download(taskid, target, filename):
    """
    Download a certain file from the file system
    """
    if taskid not in DataStore.tasks:
        logger.warning("[%s] Invalid task ID provided to download()" % taskid)
        return jsonize({"success": False, "message": "Invalid task ID"})

    # Prevent file path traversal - the lame way
    if ".." in target:
        logger.warning("[%s] Forbidden path (%s)" % (taskid, target))
        return jsonize({"success": False, "message": "Forbidden path"})

    path = os.path.join(paths.SQLMAP_OUTPUT_PATH, target)

    if os.path.exists(path):
        logger.debug("[%s] Retrieved content of file %s" % (taskid, target))
        with open(path, 'rb') as inf:
            file_content = inf.read()
        return jsonize({"success": True, "file": file_content.encode("base64")})
    else:
        logger.warning("[%s] File does not exist %s" % (taskid, target))
        return jsonize({"success": False, "message": "File does not exist"})


def server(host="0.0.0.0", port=RESTAPI_SERVER_PORT):
    """
    REST-JSON API server
    """
    DataStore.admin_id = hexencode(os.urandom(16))
    Database.filepath = tempfile.mkstemp(prefix="sqlmapipc-", text=False)[1]

    logger.info("Running REST-JSON API server at '%s:%d'.." % (host, port))
    logger.info("Admin ID: %s" % DataStore.admin_id)
    logger.debug("IPC database: %s" % Database.filepath)

    # Initialize IPC database
    DataStore.current_db = Database()
    DataStore.current_db.connect()
    DataStore.current_db.init()

    # Run RESTful API
    run(host=host, port=port, quiet=True, debug=False)


def _client(url, options=None):
    logger.debug("Calling " + url)
    try:
        data = None
        if options is not None:
            data = jsonize(options)
        req = urllib2.Request(url, data, {'Content-Type': 'application/json'})
        response = urllib2.urlopen(req)
        text = response.read()
    except:
        if options:
            logger.error("Failed to load and parse " + url)
        raise
    return text


def client(host=RESTAPI_SERVER_HOST, port=RESTAPI_SERVER_PORT):
    """
    REST-JSON API client
    """
    addr = "http://%s:%d" % (host, port)
    logger.info("Starting REST-JSON API client to '%s'..." % addr)

    try:
        _client(addr)
    except Exception, ex:
        if not isinstance(ex, urllib2.HTTPError):
            errMsg = "there has been a problem while connecting to the "
            errMsg += "REST-JSON API server at '%s' " % addr
            errMsg += "(%s)" % ex
            logger.critical(errMsg)
            return

    taskid = None
    logger.info("Type 'help' or '?' for list of available commands")

    while True:
        try:
            command = raw_input("api%s> " % (" (%s)" % taskid if taskid else "")).strip()
        except (EOFError, KeyboardInterrupt):
            print
            break

        if command.lower() in ("data", "log", "status", "stop", "kill"):
            if not taskid:
                logger.error("No task ID in use")
                continue
            raw = _client(addr + "/scan/" + taskid + "/" + command)
            res = dejsonize(raw)
            if not res["success"]:
                logger.error("Failed to execute command " + command)
            dataToStdout("%s\n" % raw)

        elif command.lower().startswith("new"):
            if ' ' not in command:
                logger.error("Program arguments are missing")
                continue

            argv = ["sqlmap.py"] + shlex.split(command)[1:]

            try:
                cmdLineOptions = cmdLineParser(argv).__dict__
            except:
                taskid = None
                continue

            for key in list(cmdLineOptions):
                if cmdLineOptions[key] is None:
                    del cmdLineOptions[key]

            raw = _client(addr + "/task/new")
            res = dejsonize(raw)
            if not res["success"]:
                logger.error("Failed to create new task")
                continue
            taskid = res["taskid"]
            logger.info("New task ID is '%s'" % taskid)

            raw = _client(addr + "/scan/" + taskid + "/start", cmdLineOptions)
            res = dejsonize(raw)
            if not res["success"]:
                logger.error("Failed to start scan")
                continue
            logger.info("Scanning started")

        elif command.lower().startswith("use"):
            taskid = (command.split()[1] if ' ' in command else "").strip("'\"")
            if not taskid:
                logger.error("Task ID is missing")
                taskid = None
                continue
            elif not re.search(r"\A[0-9a-fA-F]{16}\Z", taskid):
                logger.error("Invalid task ID '%s'" % taskid)
                taskid = None
                continue
            logger.info("Switching to task ID '%s' " % taskid)

        elif command.lower() == "list":
            raw = _client(addr + "/admin/list")
            res = dejsonize(raw)
            if not res["success"]:
                logger.error("Failed to execute command " + command)
            dataToStdout("%s\n" % raw)

        elif command.lower() in ("exit", "bye", "quit", 'q'):
            return

        elif command.lower() in ("help", "?"):
            msg =  "help        Show this help message\n"
            msg += "new ARGS    Start a new scan task with provided arguments (e.g. 'new -u \"http://testphp.vulnweb.com/artists.php?artist=1\"')\n"
            msg += "use TASKID  Switch current context to different task (e.g. 'use c04d8c5c7582efb4')\n"
            msg += "data        Retrieve and show data for current task\n"
            msg += "log         Retrieve and show log for current task\n"
            msg += "status      Retrieve and show status for current task\n"
            msg += "stop        Stop current task\n"
            msg += "kill        Kill current task\n"
            msg += "list        Display all tasks\n"
            msg += "exit        Exit this client\n"

            dataToStdout(msg)

        elif command:
            logger.error("Unknown command '%s'" % command)<|MERGE_RESOLUTION|>--- conflicted
+++ resolved
@@ -371,21 +371,11 @@
 ###################
 
 
-@get("/admin/list")
 @get("/admin/<taskid>/list")
 def task_list(taskid=None):
     """
     List task pull
     """
-<<<<<<< HEAD
-    logger.debug("[%s] Listed task pool")
-    if taskid is not None:
-        tasks = list(DataStore.tasks)
-    else:
-        tasks = {x: dejsonize(scan_status(x))['status']
-                 for x in list(DataStore.tasks)}
-    return jsonize({"success": True, "tasks": tasks, "tasks_num": len(tasks)})
-=======
     if is_admin(taskid):
         tasks = list(DataStore.tasks)
     else:
@@ -393,8 +383,8 @@
         for key in DataStore.tasks:
             if DataStore.tasks[key].remote_addr == request.remote_addr:
                 tasks.append(key)
->>>>>>> c59ead36
-
+    tasks = {x: dejsonize(scan_status(x))['status']
+             for x in list(DataStore.tasks)}
     logger.debug("[%s] Listed task pool (%s)" % (taskid, "admin" if is_admin(taskid) else request.remote_addr))
     return jsonize({"success": True, "tasks": tasks, "tasks_num": len(tasks)})
 
@@ -768,7 +758,7 @@
             logger.info("Switching to task ID '%s' " % taskid)
 
         elif command.lower() == "list":
-            raw = _client(addr + "/admin/list")
+            raw = _client(addr + "/admin/0/list")
             res = dejsonize(raw)
             if not res["success"]:
                 logger.error("Failed to execute command " + command)
