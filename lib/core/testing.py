#!/usr/bin/env python

"""
Copyright (c) 2006-2012 sqlmap developers (http://sqlmap.org/)
See the file 'doc/COPYING' for copying permission
"""

import codecs
import doctest
import os
import re
import shutil
import StringIO
import sys
import tempfile
import time

from extra.beep.beep import beep
from lib.controller.controller import start
from lib.core.common import clearConsoleLine
from lib.core.common import dataToStdout
from lib.core.common import getUnicode
from lib.core.common import randomStr
from lib.core.common import readXmlFile
from lib.core.data import conf
from lib.core.data import logger
from lib.core.data import paths
from lib.core.log import LOGGER_HANDLER
from lib.core.option import init
from lib.core.optiondict import optDict
from lib.core.settings import UNICODE_ENCODING
from lib.parse.cmdline import cmdLineParser

failedItem = None

def smokeTest():
    """
    This will run the basic smoke testing of a program
    """
    retVal = True
    count, length = 0, 0

    for root, _, files in os.walk(paths.SQLMAP_ROOT_PATH):
        if any(_ in root for _ in ("thirdparty", "extra")):
            continue

        for ifile in files:
            length += 1

    for root, _, files in os.walk(paths.SQLMAP_ROOT_PATH):
        if any(_ in root for _ in ("thirdparty", "extra")):
            continue

        for ifile in files:
            if os.path.splitext(ifile)[1].lower() == ".py" and ifile != "__init__.py":
                path = os.path.join(root, os.path.splitext(ifile)[0])
                path = path.replace(paths.SQLMAP_ROOT_PATH, '.')
                path = path.replace(os.sep, '.').lstrip('.')
                try:
                    __import__(path)
                    module = sys.modules[path]
                except Exception, msg:
                    retVal = False
                    dataToStdout("\r")
                    errMsg = "smoke test failed at importing module '%s' (%s):\n%s" % (path, os.path.join(root, ifile), msg)
                    logger.error(errMsg)
                else:
                    # Run doc tests
                    # Reference: http://docs.python.org/library/doctest.html
                    (failure_count, test_count) = doctest.testmod(module)
                    if failure_count > 0:
                        retVal = False

            count += 1
            status = '%d/%d (%d%s) ' % (count, length, round(100.0*count/length), '%')
            dataToStdout("\r[%s] [INFO] complete: %s" % (time.strftime("%X"), status))

    clearConsoleLine()
    if retVal:
        logger.info("smoke test final result: PASSED")
    else:
        logger.error("smoke test final result: FAILED")

    return retVal

def adjustValueType(tagName, value):
    for family in optDict.keys():
        for name, type_ in optDict[family].items():
            if type(type_) == tuple:
                type_ = type_[0]
            if tagName == name:
                if type_ == "boolean":
                    value = (value == "True")
                elif type_ == "integer":
                    value = int(value)
                elif type_ == "float":
                    value = float(value)
                break
    return value

def liveTest():
    """
    This will run the test of a program against the live testing environment
    """
    global failedItem

    retVal = True
    count = 0
    global_ = {}
    vars_ = {}

    livetests = readXmlFile(paths.LIVE_TESTS_XML)
    length = len(livetests.getElementsByTagName("case"))

    element = livetests.getElementsByTagName("global")
    if element:
        for item in element:
            for child in item.childNodes:
                if child.nodeType == child.ELEMENT_NODE and child.hasAttribute("value"):
                    global_[child.tagName] = adjustValueType(child.tagName, child.getAttribute("value"))

    element = livetests.getElementsByTagName("vars")
    if element:
        for item in element:
            for child in item.childNodes:
                if child.nodeType == child.ELEMENT_NODE and child.hasAttribute("value"):
                    var = child.getAttribute("value")
                    vars_[child.tagName] = randomStr(6) if var == "random" else var

    for case in livetests.getElementsByTagName("case"):
        console_output = False
        count += 1
        name = None
        parse = []
        switches = dict(global_)
        value = ""

        if case.hasAttribute("name"):
            name = case.getAttribute("name")

        if conf.runCase and ((conf.runCase.isdigit() and conf.runCase != count) or not re.search(conf.runCase, name, re.DOTALL)):
            continue

        if case.getElementsByTagName("switches"):
            for child in case.getElementsByTagName("switches")[0].childNodes:
                if child.nodeType == child.ELEMENT_NODE and child.hasAttribute("value"):
                    value = replaceVars(child.getAttribute("value"), vars_)
                    switches[child.tagName] = adjustValueType(child.tagName, value)

        if case.getElementsByTagName("parse"):
            for item in case.getElementsByTagName("parse")[0].getElementsByTagName("item"):
                if item.hasAttribute("value"):
                    value = replaceVars(item.getAttribute("value"), vars_)

                if item.hasAttribute("console_output"):
                    console_output = bool(item.getAttribute("console_output"))

                parse.append((value, console_output))

        msg = "running live test case '%s' (%d/%d)" % (name, count, length)
        logger.info(msg)

        result = runCase(switches, parse)

        if result:
            logger.info("test passed")
        else:
            errMsg = "test failed "
            if failedItem:
                errMsg += "at parsing item: %s" % failedItem
            logger.error(errMsg)
            beep()
            if conf.stopFail is True:
                return retVal

        retVal &= result

    dataToStdout("\n")

    if retVal:
        logger.info("live test final result: PASSED")
    else:
        logger.error("live test final result: FAILED")

    return retVal

def initCase(switches=None):
    global failedItem
    failedItem = None

    paths.SQLMAP_OUTPUT_PATH = tempfile.mkdtemp(prefix="sqlmaptest-")
    paths.SQLMAP_DUMP_PATH = os.path.join(paths.SQLMAP_OUTPUT_PATH, "%s", "dump")
    paths.SQLMAP_FILES_PATH = os.path.join(paths.SQLMAP_OUTPUT_PATH, "%s", "files")

    logger.debug("using output directory '%s' for this test case" % paths.SQLMAP_OUTPUT_PATH)

    cmdLineOptions = cmdLineParser()
    cmdLineOptions.liveTest = cmdLineOptions.smokeTest = False

    if switches:
        for key, value in switches.items():
            if key in cmdLineOptions.__dict__:
                cmdLineOptions.__dict__[key] = value

    init(cmdLineOptions, True)

def cleanCase():
    shutil.rmtree(paths.SQLMAP_OUTPUT_PATH, True)

def runCase(switches=None, parse=None):
    global failedItem

    initCase(switches)

    LOGGER_HANDLER.stream = sys.stdout = tempfile.SpooledTemporaryFile()
    retVal = True
    exception = None
    result = False
    console = ""

    try:
        result = start()
    except KeyboardInterrupt:
        raise
    except Exception, e:
        exception = e
    finally:
        sys.stdout.seek(0)
        console = sys.stdout.read()
        LOGGER_HANDLER.stream = sys.stdout = sys.__stdout__

    if exception:
        logger.error("unhandled exception occurred ('%s')" % str(exception))
        retVal = False
    elif result is False: # if None, ignore
        logger.error("the test did not run")
        retVal = False

    if parse and retVal:
        console = getUnicode(console, system=True)
        with codecs.open(conf.dumper.getOutputFile(), "rb", UNICODE_ENCODING) as f:
            content = f.read()

        for item, console_output in parse:
<<<<<<< HEAD
            parse_on = console if console_output else content
=======
            if console_output is True:
                parse_on = getUnicode(console, UNICODE_ENCODING)
            else:
                parse_on = getUnicode(content, UNICODE_ENCODING)
>>>>>>> 1d647428

            if item.startswith("r'") and item.endswith("'"):
                if not re.search(item[2:-1], parse_on, re.DOTALL):
                    retVal = False
                    failedItem = item
                    break

            elif item not in parse_on:
                retVal = False
                failedItem = item
                break

    cleanCase()
    return retVal

def replaceVars(item, vars_):
    retVal = item

    if item and vars_:
        for var in re.findall("\$\{([^}]+)\}", item):
            if var in vars_:
                retVal = retVal.replace("${%s}" % var, vars_[var])

    return retVal<|MERGE_RESOLUTION|>--- conflicted
+++ resolved
@@ -5,7 +5,6 @@
 See the file 'doc/COPYING' for copying permission
 """
 
-import codecs
 import doctest
 import os
 import re
@@ -19,7 +18,6 @@
 from lib.controller.controller import start
 from lib.core.common import clearConsoleLine
 from lib.core.common import dataToStdout
-from lib.core.common import getUnicode
 from lib.core.common import randomStr
 from lib.core.common import readXmlFile
 from lib.core.data import conf
@@ -28,7 +26,6 @@
 from lib.core.log import LOGGER_HANDLER
 from lib.core.option import init
 from lib.core.optiondict import optDict
-from lib.core.settings import UNICODE_ENCODING
 from lib.parse.cmdline import cmdLineParser
 
 failedItem = None
@@ -194,6 +191,7 @@
 
     logger.debug("using output directory '%s' for this test case" % paths.SQLMAP_OUTPUT_PATH)
 
+    LOGGER_HANDLER.stream = sys.stdout = StringIO.StringIO()
     cmdLineOptions = cmdLineParser()
     cmdLineOptions.liveTest = cmdLineOptions.smokeTest = False
 
@@ -212,7 +210,7 @@
 
     initCase(switches)
 
-    LOGGER_HANDLER.stream = sys.stdout = tempfile.SpooledTemporaryFile()
+    LOGGER_HANDLER.stream = sys.stdout = StringIO.StringIO()
     retVal = True
     exception = None
     result = False
@@ -237,29 +235,26 @@
         retVal = False
 
     if parse and retVal:
-        console = getUnicode(console, system=True)
-        with codecs.open(conf.dumper.getOutputFile(), "rb", UNICODE_ENCODING) as f:
-            content = f.read()
+        ifile = open(conf.dumper.getOutputFile(), "rb")
+        content = ifile.read()
+        ifile.close()
 
         for item, console_output in parse:
-<<<<<<< HEAD
-            parse_on = console if console_output else content
-=======
             if console_output is True:
-                parse_on = getUnicode(console, UNICODE_ENCODING)
+                parse_on = console
             else:
-                parse_on = getUnicode(content, UNICODE_ENCODING)
->>>>>>> 1d647428
+                parse_on = content
 
             if item.startswith("r'") and item.endswith("'"):
                 if not re.search(item[2:-1], parse_on, re.DOTALL):
                     retVal = False
                     failedItem = item
+
                     break
-
-            elif item not in parse_on:
+            elif parse_on.find(item) < 0:
                 retVal = False
                 failedItem = item
+
                 break
 
     cleanCase()
